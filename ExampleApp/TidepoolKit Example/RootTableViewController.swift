//
//  RootTableViewController.swift
//  TidepoolKit Example
//
//  Created by Darin Krauss on 1/10/20.
//  Copyright © 2020 Tidepool Project. All rights reserved.
//

import os.log
import UIKit
import SwiftUI
import TidepoolKit


class RootTableViewController: UITableViewController, TAPIObserver {
    private let api: TAPI
    private var session: TSession? {
        didSet {
            UserDefaults.standard.session = session
            if let session = session {
                self.environment = session.environment
            } else {
                self.dataSetId = nil
            }
            updateViews()
        }
    }
    private var environment: TEnvironment? {
        didSet {
            UserDefaults.standard.environment = environment
            updateViews()
        }
    }
    private var dataSetId: String? {
        didSet {
            UserDefaults.standard.dataSetId = dataSetId
            if dataSetId == nil {
                self.datumSelectors = nil
            }
            updateViews()
        }
    }
    private var datumSelectors: [TDatum.Selector]? {
        didSet {
            updateViews()
        }
    }

    private let logging = Logging()

    required init?(coder: NSCoder) {
        self.session = UserDefaults.standard.session
<<<<<<< HEAD
        self.api = TAPI(clientId: "diy-loop", redirectURL:  URL(string: "org.loopkit.Loop://tidepool_service_redirect")!, session: session)
=======
        self.api = TAPI(clientId: "tidepoolkit-example", redirectURL: URL(string: "org.tidepool.tidepoolkit.auth://redirect")!, session: session)
>>>>>>> 47bc59da
        self.environment = UserDefaults.standard.environment
        self.dataSetId = UserDefaults.standard.dataSetId

        super.init(coder: coder)

        Task {
            await api.setLogging(logging)
            await api.addObserver(self)
        }
    }

    func apiDidUpdateSession(_ session: TSession?) {
        self.session = session
    }

    override func viewDidLoad() {
        super.viewDidLoad()

        tableView.register(TextButtonTableViewCell.self, forCellReuseIdentifier: TextButtonTableViewCell.className)

        navigationItem.rightBarButtonItem = UIBarButtonItem(barButtonSystemItem: .action, target: self, action: #selector(share))

        updateViews()
    }

    private func updateViews() {
        tableView.reloadData()
        navigationItem.rightBarButtonItem?.isEnabled = session != nil
    }

    private struct SharedStatus: Codable, Equatable {
        let session: TSession
        let dataSetId: String?
    }

    @objc func share() {
        guard let session = session,
            let data = try? JSONEncoder.pretty.encode(SharedStatus(session: session, dataSetId: dataSetId)),
            let text = String(data: data, encoding: .utf8) else
        {
            return
        }
        let activityItem = UTF8TextFileActivityItem(name: "Status")
        if let error = activityItem.write(text: text) {
            present(UIAlertController(error: error), animated: true)
        } else {
            present(UIActivityViewController(activityItems: [activityItem], applicationActivities: nil), animated: true)
        }
    }

    // MARK: - UITableView

    private enum Section: Int, CaseIterable {
        case status
        case authentication
        case profile
        case dataSet
        case datum
    }

    private enum Authentication: Int, CaseIterable {
        case account
        case refresh
        case revoke
    }

    private enum Profile: Int, CaseIterable {
        case get
    }

    private enum DataSet: Int, CaseIterable {
        case list
        case create
    }

    private enum Datum: Int, CaseIterable {
        case list
        case create
        case delete
    }

    override func numberOfSections(in tableView: UITableView) -> Int {
        return Section.allCases.count
    }

    override func tableView(_ tableView: UITableView, titleForHeaderInSection section: Int) -> String? {
        switch Section(rawValue: section)! {
        case .status:
            return NSLocalizedString("Status", comment: "The title for the header of the status section")
        case .authentication:
            return NSLocalizedString("Authentication", comment: "The title for the header of the authentication section")
        case .profile:
            return NSLocalizedString("Profile", comment: "The title for the header of the profile section")
        case .dataSet:
            return NSLocalizedString("Data Set", comment: "The title for the header of the data set section")
        case .datum:
            return NSLocalizedString("Datum", comment: "The title for the header of the datum section")
        }
    }

    override func tableView(_ tableView: UITableView, numberOfRowsInSection section: Int) -> Int {
        switch Section(rawValue: section)! {
        case .status:
            return 1
        case .authentication:
            return Authentication.allCases.count
        case .profile:
            return Profile.allCases.count
        case .dataSet:
            return DataSet.allCases.count
        case .datum:
            return Datum.allCases.count
        }
    }

    private let defaultStatusLabelText = NSLocalizedString("-", comment: "The default status label text")

    override func tableView(_ tableView: UITableView, cellForRowAt indexPath: IndexPath) -> UITableViewCell {
        switch Section(rawValue: indexPath.section)! {
        case .status:
            let cell = tableView.dequeueReusableCell(withIdentifier: StatusTableViewCell.className, for: indexPath) as! StatusTableViewCell
            cell.environmentLabel?.text = environment?.description ?? defaultStatusLabelText
            cell.authenticationTokenLabel?.text = session?.accessToken ?? defaultStatusLabelText
            cell.userIdLabel?.text = session?.userId ?? defaultStatusLabelText
            cell.dataSetIdLabel?.text = dataSetId ?? defaultStatusLabelText
            return cell
        case .authentication:
            let cell = tableView.dequeueReusableCell(withIdentifier: TextButtonTableViewCell.className, for: indexPath) as! TextButtonTableViewCell
            switch Authentication(rawValue: indexPath.row)! {
            case .account:
                cell.textLabel?.text = NSLocalizedString("Account", comment: "The text label of the account cell")
                cell.accessoryType = .disclosureIndicator
                cell.isEnabled = session == nil
            case .refresh:
                cell.textLabel?.text = NSLocalizedString("Refresh", comment: "The text label of the authentication refresh cell")
                cell.isEnabled = session != nil
            case .revoke:
                cell.textLabel?.text = NSLocalizedString("Revoke Token", comment: "The text label of the authentication revoke cell")
                cell.isEnabled = session != nil
            }
            return cell
        case .profile:
            let cell = tableView.dequeueReusableCell(withIdentifier: TextButtonTableViewCell.className, for: indexPath) as! TextButtonTableViewCell
            cell.accessoryType = .disclosureIndicator
            cell.isEnabled = session != nil
            switch Profile(rawValue: indexPath.row)! {
            case .get:
                cell.textLabel?.text = NSLocalizedString("Get Profile", comment: "The text label of the get profile cell")
            }
            return cell
        case .dataSet:
            let cell = tableView.dequeueReusableCell(withIdentifier: TextButtonTableViewCell.className, for: indexPath) as! TextButtonTableViewCell
            cell.accessoryType = .disclosureIndicator
            cell.isEnabled = session != nil
            switch DataSet(rawValue: indexPath.row)! {
            case .list:
                cell.textLabel?.text = NSLocalizedString("List Data Sets", comment: "The text label of the list data sets cell")
            case .create:
                cell.textLabel?.text = NSLocalizedString("Create Data Set", comment: "The text label of the create data set cell")
            }
            return cell
        case .datum:
            let cell = tableView.dequeueReusableCell(withIdentifier: TextButtonTableViewCell.className, for: indexPath) as! TextButtonTableViewCell
            cell.accessoryType = .disclosureIndicator
            switch Datum(rawValue: indexPath.row)! {
            case .list:
                cell.textLabel?.text = NSLocalizedString("List Data", comment: "The text label of the list data cell")
                cell.isEnabled = session != nil
            case .create:
                cell.textLabel?.text = NSLocalizedString("Create Data", comment: "The text label of the create data cell")
                cell.isEnabled = session != nil && dataSetId != nil
            case .delete:
                cell.textLabel?.text = NSLocalizedString("Delete Data", comment: "The text label of the delete data cell")
                cell.isEnabled = session != nil && dataSetId != nil && datumSelectors != nil
            }
            return cell
        }
    }

    override func tableView(_ tableView: UITableView, shouldHighlightRowAt indexPath: IndexPath) -> Bool {
        switch Section(rawValue: indexPath.section)! {
        case .status:
            return false
        case .authentication:
            switch Authentication(rawValue: indexPath.row)! {
            case .account:
                return true
            default:
                return session != nil
            }
        case .datum:
            switch Datum(rawValue: indexPath.row)! {
            case .create:
                return session != nil && dataSetId != nil
            case .delete:
                return session != nil && dataSetId != nil && datumSelectors != nil
            default:
                return session != nil
            }
        default:
            return session != nil
        }
    }

    override func tableView(_ tableView: UITableView, didSelectRowAt indexPath: IndexPath) {
        switch Section(rawValue: indexPath.section)! {
        case .status:
            break
        case .authentication:
            let cell = tableView.cellForRow(at: indexPath) as! TextButtonTableViewCell
            switch Authentication(rawValue: indexPath.row)! {
            case .account:
                showAccount()
            case .refresh:
                Task {
                    cell.isLoading = true
                    await refresh()
                    cell.stopLoading()
                }
            case .revoke:
                Task {
                    cell.isLoading = true
                    await revokeToken()
                    cell.stopLoading()
                }
            }
        case .profile:
            let cell = tableView.cellForRow(at: indexPath) as! TextButtonTableViewCell
            Task {
                cell.isLoading = true
                await getProfile()
                cell.stopLoading()
            }
        case .dataSet:
            let cell = tableView.cellForRow(at: indexPath) as! TextButtonTableViewCell
            cell.isLoading = true
            Task {
                switch DataSet(rawValue: indexPath.row)! {
                case .list:
                    await listDataSets()
                case .create:
                    await createDataSet()
                }
                cell.stopLoading()
            }
        case .datum:
            let cell = tableView.cellForRow(at: indexPath) as! TextButtonTableViewCell
            cell.isLoading = true
            Task {
                switch Datum(rawValue: indexPath.row)! {
                case .list:
                    await listData()
                case .create:
                    await createData()
                case .delete:
                    await deleteData()
                }
                cell.stopLoading()
            }
        }
        tableView.deselectRow(at: indexPath, animated: true)
    }

    // MARK: - Authentication
    private var loginPresentingViewController: UIViewController {
        return self.presentedViewController ?? self
    }

    private func showAccount() {
        Task {
            let environments = try await TEnvironment.fetchEnvironments()
            let currentEnvironment = self.session?.environment ?? self.api.defaultEnvironment ?? environments.first!
            let view = LoginView(
                selectedEnvironment: currentEnvironment,
                isLoggedIn: session != nil,
                environments: environments) { environment throws in
                    try await self.api.login(environment: environment, presenting: self.loginPresentingViewController)
                } logout: {
                    Task {
                        await self.api.logout()
                    }
                }

            let loginViewController = UIHostingController(rootView: view)
            present(loginViewController, animated: true)
        }
    }

    private func refresh() async {
        do {
            try await api.refreshSession()
        } catch {
            self.present(UIAlertController(error: error), animated: true)
        }
    }

    private func revokeToken() async {
        do {
            try await api.revokeTokens()
        } catch {
            self.present(UIAlertController(error: error), animated: true)
        }
    }


    private func logout() async {
        await api.logout()
    }

    // MARK: - Profile

    private func getProfile() async {
        do {
            let profile = try await api.getProfile()
            self.display(profile, withTitle: "Get Profile")
        } catch {
            self.present(UIAlertController(error: error), animated: true)
        }
    }

    // MARK: - Data Set

    private func listDataSets() async {
        let filter = TDataSet.Filter(clientName: Bundle.main.bundleIdentifier)
        do {
            let dataSets = try await api.listDataSets(filter: filter)
            self.dataSetId = dataSets.first?.uploadId
            self.display(dataSets, withTitle: "List Data Sets")
        } catch {
            self.present(UIAlertController(error: error), animated: true)
        }
    }

    private func createDataSet() async {
        let client = TDataSet.Client(name: Bundle.main.bundleIdentifier!, version: Bundle.main.semanticVersion!)
        let deduplicator = TDataSet.Deduplicator(name: .none)
        let dataSet = TDataSet(dataSetType: .continuous, client: client, deduplicator: deduplicator)
        do {
            let dataSet = try await api.createDataSet(dataSet)
            self.dataSetId = dataSet.uploadId
            self.display(dataSet, withTitle: "Create Data Set")
        } catch {
            self.present(UIAlertController(error: error), animated: true)
        }
    }

    // MARK: - Datum

    private func listData() async {
        let filter = TDatum.Filter(dataSetId: dataSetId)
        do {
            let (data, malformed) = try await api.listData(filter: filter)
            if !malformed.isEmpty {
                self.present(UIAlertController(error: "Response contains malformed data.") {
                    self.display(malformed, withTitle: "MALFORMED - List Data")
                }, animated: true)
            } else {
                self.display(data, withTitle: "List Data")
            }
        } catch {
            self.present(UIAlertController(error: error), animated: true)
        }
    }

    private func createData() async {
        let data = Sample.Datum.data()
        do {
            try await api.createData(data, dataSetId: dataSetId!)
        } catch {
            if let error = error as? TError {
                if case .requestMalformedJSON(_, _, let errors) = error {
                    self.present(UIAlertController(error: "Request contains errors.") {
                        self.display(errors, withTitle: "ERRORS - Create Data")
                    }, animated: true)
                } else {
                    self.present(UIAlertController(error: error), animated: true)
                }
            } else {
                self.datumSelectors = data.compactMap { $0.selector }
            }
        }
    }

    private func deleteData() async {
        do {
            try await api.deleteData(withSelectors: datumSelectors!, dataSetId: dataSetId!)
            self.datumSelectors = nil
        } catch {
            self.present(UIAlertController(error: error), animated: true)
        }
    }

    // MARK: - Internal

    private func display<E>(_ encodable: E, withTitle title: String? = nil) where E: Encodable {
        do {
            display(try JSONEncoder.pretty.encode(encodable), withTitle: title)
        } catch let error {
            logging.error("Failure to encode object as JSON data [\(error)]")
            present(UIAlertController(error: "Failure to encode object as JSON data."), animated: true)
        }
    }

    private func display(_ object: Any, withTitle title: String? = nil) {
        do {
            display(try JSONSerialization.data(withJSONObject: object, options: [.prettyPrinted, .sortedKeys, .withoutEscapingSlashes]), withTitle: title)
        } catch let error {
            logging.error("Failure to encode object as JSON data [\(error)]")
            present(UIAlertController(error: "Failure to encode object as JSON data."), animated: true)
        }
    }

    private func display(_ data: Data, withTitle title: String? = nil) {
        guard let text = String(data: data, encoding: .utf8) else {
            present(UIAlertController(error: "Failure to decode JSON data as string."), animated: true)
            return
        }
        show(TextViewController(text: text, withTitle: title), sender: self)
    }
}<|MERGE_RESOLUTION|>--- conflicted
+++ resolved
@@ -50,11 +50,7 @@
 
     required init?(coder: NSCoder) {
         self.session = UserDefaults.standard.session
-<<<<<<< HEAD
-        self.api = TAPI(clientId: "diy-loop", redirectURL:  URL(string: "org.loopkit.Loop://tidepool_service_redirect")!, session: session)
-=======
         self.api = TAPI(clientId: "tidepoolkit-example", redirectURL: URL(string: "org.tidepool.tidepoolkit.auth://redirect")!, session: session)
->>>>>>> 47bc59da
         self.environment = UserDefaults.standard.environment
         self.dataSetId = UserDefaults.standard.dataSetId
 
