//
//  TError.swift
//  TidepoolKit
//
//  Created by Darin Krauss on 2/17/20.
//  Copyright © 2020 Tidepool Project. All rights reserved.
//

import Foundation

/// All errors reported by TidepoolKit.
public enum TError: Error {

    /// A general network error not covered by another more specific error. May include a more detailed OS-level error.
    case network(Error?)

    /// The session is missing.
    case sessionMissing

    /// The login was canceled.
    case loginCanceled

    /// Missing refresh token
    case refreshTokenMissing

    /// Missing authentication issuer.
    case missingAuthenticationIssuer

    /// Missing authentication configuration.
    case missingAuthenticationConfiguration

<<<<<<< HEAD
=======
    /// Missing authentication code.
    case missingAuthenticationCode

>>>>>>> 47bc59da
    /// Missing authentication token.
    case missingAuthenticationToken

    /// Missing authentication state.
    case missingAuthenticationState

<<<<<<< HEAD
=======
    /// Missing authentication state.
    case authenticationError(String)

>>>>>>> 47bc59da
    /// The request was invalid and not sent.
    case requestInvalid

    /// URLComponents are invalid for forming a URL
    case invalidURL(URLComponents)

    /// The server responded that the request was bad or malformed. Equivalent to HTTP status code 400.
    case requestMalformed(HTTPURLResponse, Data?)

    /// The server responded that the request was bad or malformed with details. Equivalent to HTTP status code 400.
    case requestMalformedJSON(HTTPURLResponse, Data, [Detail])

    /// The server responded that the request was not authenticated. Equivalent to HTTP status code 401.
    case requestNotAuthenticated

    /// The server responded that the request was authenticated, but not authorized. Equivalent to HTTP status code 403.
    case requestNotAuthorized(HTTPURLResponse, Data?)

    /// The server responded that the email for the authenticated user is not verified.
    case requestEmailNotVerified(HTTPURLResponse, Data?)

    /// The server responded that the Terms of Service for the authenticated user are not accepted.
    case requestTermsOfServiceNotAccepted(HTTPURLResponse, Data?)

    /// The server responded that the requested resource was not found. Equivalent to HTTP status code 404.
    case requestResourceNotFound(HTTPURLResponse, Data?)

    /// The server response was unexpected (not HTTP).
    case responseUnexpected(URLResponse?, Data?)

    /// The server response included an unexpected HTTP status code, namely anything other than those specified above and 200-299 (success).
    case responseUnexpectedStatusCode(HTTPURLResponse, Data?)

    /// The server response did not include required authentication. Specifically, the X-Tidepool-Session-Token header was missing.
    case responseNotAuthenticated(HTTPURLResponse, Data?)

    /// The server response did not include JSON in the body.
    case responseMissingJSON(HTTPURLResponse)

    /// The server response did not include valid JSON in the body.
    case responseMalformedJSON(HTTPURLResponse, Data, Error)

    /// The server response included valid, but unexpected, JSON in the body.
    case responseUnexpectedJSON(HTTPURLResponse, Data)

    /// The server response included malformed data.
    case responseMalformed(TAPI.MalformedResult)

    public struct Detail: Codable, Equatable {
        public var code: String
        public var title: String
        public var detail: String
        public var status: Int?
        public var source: Source?
        public var meta: TDictionary?

        public struct Source: Codable, Equatable {
            public var parameter: String?
            public var pointer: String?
        }
    }
}

extension TError: LocalizedError {
    public var errorDescription: String? {
        switch self {
        case .network:
            return LocalizedString("A network error occurred.", comment: "The default localized description of the network error")
        case .sessionMissing:
            return LocalizedString("The session is missing.", comment: "The default localized description of the session missing error")
        case .loginCanceled:
            return LocalizedString("Login was canceled.", comment: "Localized description for TError.loginCanceled")
        case .refreshTokenMissing:
            return LocalizedString("The refreshToken is missing.", comment: "The default localized description of the refresh token missing error")
        case .missingAuthenticationIssuer:
            return LocalizedString("Missing authentication issuer.", comment: "The default localized description of the missingAuthenticationIssuer error")
        case .missingAuthenticationConfiguration:
            return LocalizedString("Missing authentication configuration.", comment: "The default localized description of the missingAuthenticationConfiguration error")
<<<<<<< HEAD
=======
        case .missingAuthenticationCode:
            return LocalizedString("Missing authentication challenge response code.", comment: "The default localized description of the missingAuthenticationCode error")
>>>>>>> 47bc59da
        case .missingAuthenticationToken:
            return LocalizedString("Missing authentication token.", comment: "The default localized description of the missingAuthenticationToken error")
        case .missingAuthenticationState:
            return LocalizedString("Missing authentication state.", comment: "The default localized description of the missingAuthenticationState error")
<<<<<<< HEAD
=======
        case .authenticationError(let message):
            return String(format: LocalizedString("Authentication error: %1$@", comment: "The format string for an authentication error with a message. (1: the error message describing why authentication errored"), message)
>>>>>>> 47bc59da
        case .requestInvalid:
            return LocalizedString("The request was invalid.", comment: "The default localized description of the request invalid error")
        case .invalidURL(let components):
            return String(format: LocalizedString("Failure creating request URL: %1$@", comment: "Error description for invalidURL (1: url components)"), String(describing: components))
        case .requestMalformed:
            return LocalizedString("The request was invalid.", comment: "The default localized description of the request malformed error")
        case .requestMalformedJSON:
            return LocalizedString("The request was invalid.", comment: "The default localized description of the request malformed JSON error")
        case .requestNotAuthenticated:
            return LocalizedString("The request was not authenticated.", comment: "The default localized description of the request not authenticated error")
        case .requestNotAuthorized:
            return LocalizedString("The request was not authorized.", comment: "The default localized description of the request not authorized error")
        case .requestEmailNotVerified:
            return LocalizedString("The email is not verified.", comment: "The default localized description of the request email not verified error")
        case .requestTermsOfServiceNotAccepted:
            return LocalizedString("The Terms of Service are not accepted.", comment: "The default localized description of the request terms of service not accepted error")
        case .requestResourceNotFound:
            return LocalizedString("The requested resource was not found.", comment: "The default localized description of the request resource not found error")
        case .responseUnexpected:
            return LocalizedString("The request returned an unexpected response.", comment: "The default localized description of the response unexpected error")
        case .responseUnexpectedStatusCode(let response, _):
<<<<<<< HEAD
            return String(format: LocalizedString("The request returned an unexpected response status code: %1$@", comment: "The formate string for localized description of the response unexpected status code error (1: status code)"), String(describing: response.statusCode))
=======
            return String(format: LocalizedString("The request returned an unexpected response status code: %1$@", comment: "The format string for localized description of the response unexpected status code error (1: status code)"), String(describing: response.statusCode))
>>>>>>> 47bc59da
        case .responseNotAuthenticated:
            return LocalizedString("The request returned an unauthenticated response.", comment: "The default localized description of the response not authenticated error")
        case .responseMissingJSON:
            return LocalizedString("The request returned an empty JSON response.", comment: "The default localized description of the response missing JSON error")
        case .responseMalformedJSON:
            return LocalizedString("The request returned an invalid JSON response.", comment: "The default localized description of the response malformed JSON error")
        case .responseUnexpectedJSON:
            return LocalizedString("The request returned an unexpected JSON response.", comment: "The default localized description of the response unexpected JSON error")
        case .responseMalformed:
            return LocalizedString("The request returned an invalid response.", comment: "The default localized description of the response malformed data error")
        }
    }
}<|MERGE_RESOLUTION|>--- conflicted
+++ resolved
@@ -29,24 +29,18 @@
     /// Missing authentication configuration.
     case missingAuthenticationConfiguration
 
-<<<<<<< HEAD
-=======
     /// Missing authentication code.
     case missingAuthenticationCode
 
->>>>>>> 47bc59da
     /// Missing authentication token.
     case missingAuthenticationToken
 
     /// Missing authentication state.
     case missingAuthenticationState
 
-<<<<<<< HEAD
-=======
     /// Missing authentication state.
     case authenticationError(String)
 
->>>>>>> 47bc59da
     /// The request was invalid and not sent.
     case requestInvalid
 
@@ -125,20 +119,14 @@
             return LocalizedString("Missing authentication issuer.", comment: "The default localized description of the missingAuthenticationIssuer error")
         case .missingAuthenticationConfiguration:
             return LocalizedString("Missing authentication configuration.", comment: "The default localized description of the missingAuthenticationConfiguration error")
-<<<<<<< HEAD
-=======
         case .missingAuthenticationCode:
             return LocalizedString("Missing authentication challenge response code.", comment: "The default localized description of the missingAuthenticationCode error")
->>>>>>> 47bc59da
         case .missingAuthenticationToken:
             return LocalizedString("Missing authentication token.", comment: "The default localized description of the missingAuthenticationToken error")
         case .missingAuthenticationState:
             return LocalizedString("Missing authentication state.", comment: "The default localized description of the missingAuthenticationState error")
-<<<<<<< HEAD
-=======
         case .authenticationError(let message):
             return String(format: LocalizedString("Authentication error: %1$@", comment: "The format string for an authentication error with a message. (1: the error message describing why authentication errored"), message)
->>>>>>> 47bc59da
         case .requestInvalid:
             return LocalizedString("The request was invalid.", comment: "The default localized description of the request invalid error")
         case .invalidURL(let components):
@@ -160,11 +148,7 @@
         case .responseUnexpected:
             return LocalizedString("The request returned an unexpected response.", comment: "The default localized description of the response unexpected error")
         case .responseUnexpectedStatusCode(let response, _):
-<<<<<<< HEAD
-            return String(format: LocalizedString("The request returned an unexpected response status code: %1$@", comment: "The formate string for localized description of the response unexpected status code error (1: status code)"), String(describing: response.statusCode))
-=======
             return String(format: LocalizedString("The request returned an unexpected response status code: %1$@", comment: "The format string for localized description of the response unexpected status code error (1: status code)"), String(describing: response.statusCode))
->>>>>>> 47bc59da
         case .responseNotAuthenticated:
             return LocalizedString("The request returned an unauthenticated response.", comment: "The default localized description of the response not authenticated error")
         case .responseMissingJSON:
